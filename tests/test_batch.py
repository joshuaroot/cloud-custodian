--- conflicted
+++ resolved
@@ -54,7 +54,6 @@
         self.assertEqual(len(resources), 1)
         client = session_factory().client("batch")
         envs = client.describe_compute_environments(
-<<<<<<< HEAD
             computeEnvironments=[resources[0]['computeEnvironmentName']]
         )['computeEnvironments']
         self.assertEqual(envs[0]['status'], 'DELETING')
@@ -79,11 +78,4 @@
         client = session_factory(region='us-east-1').client('batch')
         defs = client.describe_job_definitions(
             jobDefinitionName=def_name)['jobDefinitions']
-        self.assertEqual(defs[0]['status'], 'INACTIVE')
-=======
-            computeEnvironments=[resources[0]["computeEnvironmentName"]]
-        )[
-            "computeEnvironments"
-        ]
-        self.assertEqual(envs[0]["status"], "DELETING")
->>>>>>> 388738f9
+        self.assertEqual(defs[0]['status'], 'INACTIVE')